# Copyright (c) Microsoft Corporation.
# Licensed under the MIT License.
import bitblas
from bitblas import Linear as BitBLASLinear
import torch
import time
import numpy as np
import torch.nn as nn

torch.manual_seed(0)
bitblas.set_log_level("DEBUG")

<<<<<<< HEAD

=======
>>>>>>> 541839bd
def correctness_consistent(m, in_features, out_features, bias):
    linear_torch = (nn.Linear(in_features, out_features, bias=bias).to(torch.float16).cuda())
    linear_bitblas = BitBLASLinear(
        in_features,
        out_features,
        bias=bias,
        A_dtype="float16",
        W_dtype="float16",
        accum_dtype="float16",
        out_dtype="float16",
        opt_M=m,
    ).cuda()

    with torch.no_grad():
        linear_bitblas.load_and_transform_weight(linear_torch.weight.clone())
        if bias:
            linear_bitblas.bias = nn.Parameter(linear_torch.bias.clone())

    with torch.no_grad():
        if not isinstance(m, int):
            # average m
            m = sum(m) // len(m)
        input_data = torch.randn(m, in_features, dtype=torch.float16).cuda()
        output_torch = linear_torch(input_data)
        output_bitblas = linear_bitblas(input_data)
    torch.testing.assert_close(output_torch, output_bitblas, rtol=1e-1, atol=1e-2)


def test_correctness_consistent():
    correctness_consistent(1, 1024, 1024, False)
    correctness_consistent(1, 1024, 1024, True)
    correctness_consistent(1024, 1024, 1024, True)
    correctness_consistent([1, 1024], 1024, 1024, True)

<<<<<<< HEAD

=======
>>>>>>> 541839bd
def correctness_weight_only_dequantize(
    m,
    in_features,
    out_features,
    bias,
    W_dtype,
    group_size,
    with_scaling,
    with_zeros,
    zeros_mode,
):
    import numpy as np
    from bitblas.quantization.utils import general_compress

    linear_bitblas = BitBLASLinear(
        in_features,
        out_features,
        bias=bias,
        A_dtype="float16",
        W_dtype=W_dtype,
        accum_dtype="float16",
        out_dtype="float16",
        group_size=group_size,
        with_scaling=with_scaling,
        with_zeros=with_zeros,
        opt_M=m,
    ).cuda()
    if not isinstance(m, int):
        # average m
        m = sum(m) // len(m)
    input_shape = (m, in_features)
    weight_shape = (out_features, in_features)
    output_shape = (m, out_features)
    inputs = []
    inputs.append(torch.rand(input_shape, dtype=torch.float16).cuda() - 0.5)
    source_format, bit = (
        linear_bitblas.bitblas_matmul.source_format,
        linear_bitblas.bitblas_matmul.bit,
    )

    maxq = 2**(bit - 1)
    zeros = maxq
    if source_format == "uint":
        inputs.append(torch.randint(0, maxq, weight_shape, dtype=torch.int8).cuda())
    elif source_format == "int":
        inputs.append(torch.randint(-maxq, maxq, weight_shape, dtype=torch.int8).cuda())
    else:
        raise NotImplementedError

    inputs.append(torch.rand(output_shape, dtype=torch.float16).cuda())

    intweight = inputs[1]
    intweight = intweight.cpu().numpy().astype(np.int8)
    if source_format == "int":
        intweight = intweight + maxq
    if with_zeros:
        inputs[1] = inputs[1] - zeros
    bias_tensor = torch.rand((output_shape[-1],), dtype=torch.float16).cuda()
    ref_result = torch.matmul(inputs[0], (inputs[1].t()).to(torch.float16))
    if bias:
        ref_result = ref_result + bias_tensor

    with torch.no_grad():
        qw_np = general_compress(intweight, source_bits=bit, storage_dtype=np.int8)
        qw_torch = torch.from_numpy(qw_np).cuda()
        permuted_inputs = []
        permuted_inputs.append(inputs[0])
        if linear_bitblas.bitblas_matmul.weight_transform is not None:
            permuted_inputs.append(
                linear_bitblas.bitblas_matmul.weight_transform(qw_torch.cpu()).cuda())
        else:
            permuted_inputs.append(qw_torch)
        linear_bitblas.qweight.data = permuted_inputs[-1].clone()
        if with_scaling:
            if group_size == -1:
                group_size = in_features
            permuted_inputs.append(
                torch.ones([out_features, in_features // group_size], dtype=torch.float16).cuda())
            linear_bitblas.scales.data = permuted_inputs[-1].clone()
        if with_zeros:
            if zeros_mode == "original":
                permuted_inputs.append(
                    torch.ones([out_features, in_features // group_size],
                               dtype=torch.float16).cuda() * zeros)
            elif zeros_mode == "rescale":
                original_zeros = (
                    torch.ones([out_features, in_features // group_size],
                               dtype=torch.float16).cuda() * zeros)
                scaled_zeros = original_zeros * permuted_inputs[-1]
                permuted_inputs.append(scaled_zeros)
            elif zeros_mode == "quantized":
                original_zeros = (
                    torch.ones([in_features // group_size, out_features], dtype=torch.int8).cuda() *
                    zeros)
                qzeros = general_compress(
                    original_zeros.cpu().numpy(), source_bits=bit, storage_dtype=np.int8)
                permuted_inputs.append(torch.from_numpy(qzeros).cuda())
            else:
                raise NotImplementedError
            linear_bitblas.zeros.data = permuted_inputs[-1].clone()
        if bias:
            permuted_inputs.append(bias_tensor)
            linear_bitblas.bias.data = bias_tensor.clone()

    with torch.no_grad():
        output_bitblas = linear_bitblas(inputs[0])
    torch.testing.assert_close(output_bitblas, ref_result, rtol=1e0, atol=1e0)


def test_correctness_weight_only_dequantize():
    correctness_weight_only_dequantize(1, 1024, 1024, False, "uint4", -1, False, False, None)
    correctness_weight_only_dequantize(1, 1024, 1024, False, "uint4", -1, False, False, None)
    correctness_weight_only_dequantize(1024, 1024, 1024, True, "uint4", -1, False, False, None)
    correctness_weight_only_dequantize(1, 1024, 1024, True, "uint2", -1, True, False, None)
    correctness_weight_only_dequantize(1, 1024, 1024, True, "uint2", 128, True, True, "original")
    correctness_weight_only_dequantize(1024, 1024, 1024, True, "uint2", 128, True, True, "original")
    correctness_weight_only_dequantize(1, 1024, 1024, True, "uint2", 128, True, True, "rescale")


def profile(model, input_data):
    model = model.cuda()
    model.eval()

    def get_runtime(num_repeats=1):
        tic = time.time()
        for _ in range(num_repeats):
            _ = model(input_data)
        torch.cuda.synchronize()
        return (time.time() - tic) * 1000 / num_repeats

    with torch.no_grad():
        # print("Warming up ...")
        st = time.time()
        while time.time() - st < 1.0:
            get_runtime()  # warmup
        warmup_runtime = get_runtime()
        num_repeats = max(1, int(1000 / warmup_runtime))
        times = get_runtime(num_repeats)
    return np.mean(times)


if __name__ == "__main__":
    bitblas.testing.main()<|MERGE_RESOLUTION|>--- conflicted
+++ resolved
@@ -10,10 +10,6 @@
 torch.manual_seed(0)
 bitblas.set_log_level("DEBUG")
 
-<<<<<<< HEAD
-
-=======
->>>>>>> 541839bd
 def correctness_consistent(m, in_features, out_features, bias):
     linear_torch = (nn.Linear(in_features, out_features, bias=bias).to(torch.float16).cuda())
     linear_bitblas = BitBLASLinear(
@@ -48,10 +44,6 @@
     correctness_consistent(1024, 1024, 1024, True)
     correctness_consistent([1, 1024], 1024, 1024, True)
 
-<<<<<<< HEAD
-
-=======
->>>>>>> 541839bd
 def correctness_weight_only_dequantize(
     m,
     in_features,
