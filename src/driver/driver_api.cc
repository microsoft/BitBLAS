/*
 * Licensed to the Apache Software Foundation (ASF) under one
 * or more contributor license agreements.  See the NOTICE file
 * distributed with this work for additional information
 * regarding copyright ownership.  The ASF licenses this file
 * to you under the Apache License, Version 2.0 (the
 * "License"); you may not use this file except in compliance
 * with the License.  You may obtain a copy of the License at
 *
 *   http://www.apache.org/licenses/LICENSE-2.0
 *
 * Unless required by applicable law or agreed to in writing,
 * software distributed under the License is distributed on an
 * "AS IS" BASIS, WITHOUT WARRANTIES OR CONDITIONS OF ANY
 * KIND, either express or implied.  See the License for the
 * specific language governing permissions and limitations
 * under the License.
 */

/*!
 *  Compile executable modules.
 * \file driver_api.cc
 */
#include <dmlc/thread_local.h>
#include <tvm/driver/driver_api.h>
#include <tvm/ir/transform.h>
#include <tvm/relay/executor.h>
#include <tvm/relay/runtime.h>
#include <tvm/runtime/registry.h>
#include <tvm/target/codegen.h>
#include <tvm/te/operation.h>
#include <tvm/tir/analysis.h>
#include <tvm/tir/transform.h>

#include <algorithm>
#include <mutex>
#include <stack>

namespace tvm {

// Register build pipeline related options
TVM_REGISTER_PASS_CONFIG_OPTION("tir.noalias", Bool);
TVM_REGISTER_PASS_CONFIG_OPTION("tir.detect_global_barrier", Bool);
TVM_REGISTER_PASS_CONFIG_OPTION("tir.instrument_bound_checkers", Bool);
TVM_REGISTER_PASS_CONFIG_OPTION("tir.disable_assert", Bool);
TVM_REGISTER_PASS_CONFIG_OPTION("tir.disable_vectorize", Bool);
TVM_REGISTER_PASS_CONFIG_OPTION("tir.disable_cse_tir", Bool);
TVM_REGISTER_PASS_CONFIG_OPTION("tir.enable_debug", Bool);
TVM_REGISTER_PASS_CONFIG_OPTION("tir.enable_equiv_terms_in_cse_tir", Bool);
TVM_REGISTER_PASS_CONFIG_OPTION("tir.disable_storage_rewrite", Bool);
TVM_REGISTER_PASS_CONFIG_OPTION("tir.is_entry_func", Bool);
TVM_REGISTER_PASS_CONFIG_OPTION("tir.add_lower_pass", Array<Array<ObjectRef>>);
TVM_REGISTER_PASS_CONFIG_OPTION("tir.debug_keep_trivial_loop", Bool);
TVM_REGISTER_PASS_CONFIG_OPTION("tir.use_async_copy", Bool);
TVM_REGISTER_PASS_CONFIG_OPTION("tir.merge_static_smem", Bool);
TVM_REGISTER_PASS_CONFIG_OPTION("tir.instrument_lwp", Bool);
TVM_REGISTER_PASS_CONFIG_OPTION("tir.vtcm_capacity", Integer);
TVM_REGISTER_PASS_CONFIG_OPTION("tir.ptx_ldg32", Bool);

// WARNING: May cause coherency issues resulting data miscompares
// Experimental feature that, when enabled by the runtime, bypasses the cache when using DMA. When
// bypassing the cache TVM must manage cache coherency in software. Software managed cache coherency
// can be tricky e.g. it is yet to be proven out in the Hexagon runtime. Hence the warning above and
// the "experimental" notation for this feature.
TVM_REGISTER_PASS_CONFIG_OPTION("tir.experimental_dma_bypass_cache", Bool);

using tvm::Array;
using tvm::transform::Pass;

bool LLVMEnabled() {
  const runtime::PackedFunc* pf = runtime::Registry::Get("target.build.llvm");
  return pf != nullptr;
}

/*! \return The default host target for a given device target */
Target DefaultTargetHost(Target target) {
  if (target.defined() && target->GetTargetDeviceType() == kDLCPU) {
    return target;
  } else {
    if (LLVMEnabled()) {
      return Target("llvm");
    } else {
      return Target("stackvm");
    }
  }
}

void GetBinds(const Array<ObjectRef>& args, bool compact,
              const std::unordered_map<te::Tensor, tir::Buffer>& binds,
              Map<te::Tensor, tir::Buffer>* out_binds, Array<ObjectRef>* out_arg_list) {
  *out_binds = binds;

  for (const ObjectRef& x : args) {
    if (auto tensor_node = x.as<te::Tensor>()) {
      te::Tensor x_ref = tensor_node.value();
      if (out_binds->find(x_ref) == out_binds->end()) {
        tir::Buffer buf = tir::BufferWithOffsetAlignment(x_ref->shape, x_ref->dtype,
                                                         x_ref->op->name, -1, 0, compact);
        out_binds->Set(x_ref, buf);
        out_arg_list->push_back(buf);
      } else {
        out_arg_list->push_back((*out_binds)[x_ref]);
      }
    } else if (x.as<te::BufferNode>() || x.as<tir::VarNode>()) {
      out_arg_list->push_back(x);
    } else {
      LOG(FATAL)
          << "Expected type of the elements of args to be te::Tensor, te::Buffer or tir::Var, "
          << "but got a " << x->GetTypeKey();
    }
  }
}

void GetBinds(const Array<te::Tensor>& args, bool compact,
              const std::unordered_map<te::Tensor, tir::Buffer>& binds,
              Map<te::Tensor, tir::Buffer>* out_binds, Array<ObjectRef>* out_arg_list) {
  Array<ObjectRef> ref_args;
  for (ObjectRef x : args) {
    ref_args.push_back(x);
  }
  GetBinds(ref_args, compact, binds, out_binds, out_arg_list);
}

TVM_REGISTER_GLOBAL("driver.get_binds")
    .set_body_typed([](const Array<ObjectRef>& args, bool compact,
                       const Map<te::Tensor, tir::Buffer>& binds) {
      std::unordered_map<te::Tensor, tir::Buffer> c_binds;
      // Check to make sure binds is not null before doing the conversion;
      if (binds.get() != nullptr) {
        for (auto kv : binds) {
          c_binds.insert({kv.first, kv.second});
        }
      }
      Map<te::Tensor, tir::Buffer> out_binds;
      Array<ObjectRef> out_arg_list;
      GetBinds(args, compact, c_binds, &out_binds, &out_arg_list);

      // TVM object system doesn't have a pair object, so we'll put both ret values in an array
      // and return that.
      Array<ObjectRef> out_arr = {out_binds, out_arg_list};
      return out_arr;
    });

Array<tvm::transform::Pass> CreatePassList(bool disable_loop_partition) {
  transform::PassContext pass_ctx = transform::PassContext::Current();

  bool disable_vectorize = pass_ctx->GetConfig<Bool>("tir.disable_vectorize", Bool(false)).value();
  bool disable_storage_rewrite =
      pass_ctx->GetConfig<Bool>("tir.disable_storage_rewrite", Bool(false)).value();
  bool instrument_bound_checkers =
      pass_ctx->GetConfig<Bool>("tir.instrument_bound_checkers", Bool(false)).value();
  bool disable_cse_tir = pass_ctx->GetConfig<Bool>("tir.disable_cse_tir", Bool(false)).value();
  bool enable_equiv_terms_in_cse_tir =
      pass_ctx->GetConfig<Bool>("tir.enable_equiv_terms_in_cse_tir", Bool(false)).value();

  bool ptx_ldg32 = pass_ctx->GetConfig<Bool>("tir.ptx_ldg32", Bool(false)).value();

  // Get any user-added passes
  Array<Array<ObjectRef>> add_lower_pass =
      pass_ctx->GetConfig<Array<Array<ObjectRef>>>("tir.add_lower_pass", Array<Array<ObjectRef>>())
          .value();

  bool instrument_lwp = pass_ctx->GetConfig<Bool>("tir.instrument_lwp", Bool(false)).value();

  Array<transform::Pass> user_lower_phase0 = Array<transform::Pass>();
  Array<transform::Pass> user_lower_phase1 = Array<transform::Pass>();
  Array<transform::Pass> user_lower_phase2 = Array<transform::Pass>();
  Array<transform::Pass> user_lower_phase3 = Array<transform::Pass>();

  // phase passes is of the form
  // [[phase_number, pass], [phase_number, pass]... ]
  for (Array<ObjectRef> phase_pass : add_lower_pass) {
    const IntImmNode* phase_num = phase_pass[0].as<IntImmNode>();
    ICHECK(phase_num)
        << "Expected the first entry in the inner Array of tir.add_lower_pass to be an integer";
    int phase_num_val = phase_num->value;

    CHECK_GE(phase_num_val, 0);

    auto pass = Downcast<tvm::transform::Pass>(phase_pass[1]);
    // Copy the pass into the correct phase
    if (phase_num_val == 0) {
      user_lower_phase0.push_back(pass);
    } else if (phase_num_val == 1) {
      user_lower_phase1.push_back(pass);
    } else if (phase_num_val == 2) {
      user_lower_phase2.push_back(pass);
    } else if (phase_num_val >= 3) {
      user_lower_phase3.push_back(pass);
    }
  }

  // Construct the pass list, inserting the user provided passes at the end of the phase

  // PHASE 0
  Array<tvm::transform::Pass> pass_list = user_lower_phase0;

  // PHASE 1
  pass_list.push_back(tir::transform::InjectPrefetch());
  pass_list.push_back(tir::transform::TextureFlatten());
  pass_list.push_back(tir::transform::StorageFlatten(64, instrument_bound_checkers));
  pass_list.push_back(tir::transform::LowerCrossThreadReduction());
  pass_list.push_back(tir::transform::LowerInitBlock());
  pass_list.push_back(tir::transform::PlanAndUpdateBufferAllocationLocation());
  pass_list.push_back(tir::transform::ConvertBlocksToOpaque());
  pass_list.push_back(tir::transform::LiftThreadBinding());
  pass_list.push_back(tir::transform::ManifestSharedMemoryLocalStage());
  pass_list.push_back(tir::transform::CompactBufferAllocation());
  pass_list.push_back(tir::transform::LowerAutoCopy());
  pass_list.push_back(tir::transform::UnifyThreadBinding());
  pass_list.push_back(tir::transform::LowerMatchBuffer());
  pass_list.push_back(tir::transform::Simplify());
  pass_list.push_back(tir::transform::InjectPermutedLayout());
  pass_list.push_back(tir::transform::Simplify());
  pass_list.push_back(tir::transform::InjectSoftwarePipeline());
  pass_list.push_back(tir::transform::InjectCustomizedCode());
  pass_list.push_back(tir::transform::TransformMmaBufferLayout());
  pass_list.push_back(tir::transform::LowerOpaqueBlock());
  pass_list.push_back(tir::transform::FlattenBuffer());
  pass_list.push_back(tir::transform::BF16ComputeLegalize());
  pass_list.push_back(tir::transform::NarrowDataType(32));
  pass_list.push_back(tir::transform::Simplify());

  // Add user-defined phase-1 passes
  pass_list.insert(pass_list.end(), user_lower_phase1.begin(), user_lower_phase1.end());

  // PHASE 2
  if (!disable_loop_partition) {
    pass_list.push_back(tir::transform::LoopPartition());
  }

  pass_list.push_back(tir::transform::VectorizeLoop(!disable_vectorize));
  pass_list.push_back(tir::transform::InjectVirtualThread());
  pass_list.push_back(tir::transform::InjectDoubleBuffer());
  if (!disable_storage_rewrite) {
    pass_list.push_back(tir::transform::StorageRewrite());
  }
  bool use_async_copy = pass_ctx->GetConfig<Bool>("tir.use_async_copy", Bool(false)).value();

<<<<<<< HEAD
  // if (use_async_copy) {
  //   pass_list.push_back(tir::transform::LowerAsyncDMA());
  // }
=======
  if (use_async_copy) {
    pass_list.push_back(tir::transform::LowerAsyncDMA());
  }
  // HoistIfThenElse must be applied before UnrollLoop
  // because HoistIfThenElse could utilize for loop structure
  // which might be unrolled in UnrollLoop
  pass_list.push_back(tir::transform::HoistIfThenElse());
>>>>>>> bc1e918f
  pass_list.push_back(tir::transform::UnrollLoop());

  // Add user-defined phase-2 passes
  pass_list.insert(pass_list.end(), user_lower_phase2.begin(), user_lower_phase2.end());

  // PHASE 3
  pass_list.push_back(tir::transform::RenormalizeSplitPattern());
  pass_list.push_back(tir::transform::Simplify());
  pass_list.push_back(tir::transform::RemoveNoOp());
  pass_list.push_back(tir::transform::RewriteUnsafeSelect());

  // Add user-defined phase-3 passes
  pass_list.insert(pass_list.end(), user_lower_phase3.begin(), user_lower_phase3.end());

  if (instrument_bound_checkers) {
    pass_list.push_back(tir::transform::InstrumentBoundCheckers());
  }

  if (ptx_ldg32) {
    pass_list.push_back(tir::transform::InjectPTXLDG32(true));
  }

  pass_list.push_back(
      tir::transform::CommonSubexprElimTIR(!disable_cse_tir, enable_equiv_terms_in_cse_tir));

  // This pass instruments the loops with the profile builtin calls to capture the runtime
  // performance data (only enabled for Hexagon at the moment). To ensure that no other
  // optimizations are performed on the instrumented code, this pass must be added at the end
  // of the list.
  if (instrument_lwp) {
    pass_list.push_back(tir::transform::InstrumentProfileIntrinsics());
  }

  return pass_list;
}

IRModule LowerWithPassList(IRModule mod, Array<tvm::transform::Pass> pass_list) {
  auto optimize = tvm::transform::Sequential(pass_list);
  mod = optimize(std::move(mod));
  return mod;
}

IRModule ApplyPasses(IRModule mod, transform::Sequential seq) {
  mod = seq(std::move(mod));
  return mod;
}

// Convert te schedule to IRModule
IRModule ScheduleToModule(te::Schedule sch, const Array<ObjectRef>& args, const std::string& name,
                          const std::unordered_map<te::Tensor, tir::Buffer>& binds,
                          GlobalVarSupply global_var_supply) {
  sch = sch.normalize();

  transform::PassContext pass_ctx = transform::PassContext::Current();
  bool debug_keep_trivial_loop =
      pass_ctx->GetConfig<Bool>("tir.debug_keep_trivial_loop", Bool(false)).value();

  // Before TIR transformation.
  tir::Stmt stmt = te::ScheduleOps(sch, te::InferBound(sch), debug_keep_trivial_loop);
  bool compact = te::VerifyCompactBuffer(stmt);

  Map<te::Tensor, tir::Buffer> out_binds;
  Array<ObjectRef> out_arg_list;
  GetBinds(args, compact, binds, &out_binds, &out_arg_list);

  // Build the function, converting from te::Tensor to tir::Buffer
  tir::PrimFunc f = te::SchedulePostProcToPrimFunc(out_arg_list, std::move(stmt), out_binds);
  f = WithAttr(std::move(f), "global_symbol", runtime::String(name));

  // Mark this schedule as being converted from an TE schedule. Makes sure that
  // the correct TE passes are run.
  f = WithAttr(std::move(f), "from_legacy_te_schedule", Bool(true));

  bool noalias = pass_ctx->GetConfig<Bool>("tir.noalias", Bool(true)).value();

  if (noalias) {
    f = WithAttr(std::move(f), "tir.noalias", Bool(true));
  }
  GlobalVar global_var = global_var_supply->UniqueGlobalFor(name, false);
  return IRModule(Map<GlobalVar, BaseFunc>({{global_var, f}}));
}

TVM_REGISTER_GLOBAL("driver.schedule_to_module")
    .set_body_typed([](te::Schedule sch, const Array<ObjectRef>& args, const String& name,
                       const Map<te::Tensor, tir::Buffer>& binds) {
      std::unordered_map<te::Tensor, tir::Buffer> c_binds;
      // Check to make sure binds is not null before doing the conversion;
      if (binds.defined()) {
        for (auto kv : binds) {
          c_binds.insert({kv.first, kv.second});
        }
      }
      IRModule mod =
          ScheduleToModule(std::move(sch), args, name, c_binds, GlobalVarSupply(NameSupply("")));
      return mod;
    });

IRModule LowerModule(IRModule mod, bool simple_mode) {
  Array<transform::Pass> pass_list = CreatePassList(simple_mode);
  return LowerWithPassList(std::move(mod), pass_list);
}

TVM_REGISTER_GLOBAL("driver.lower_module").set_body_typed([](IRModule mod, bool simple_mode) {
  return LowerModule(std::move(mod), simple_mode);
});

IRModule LowerPrimFunc(tir::PrimFunc func, const std::string& name, bool simple_mode) {
  transform::PassContext pass_ctx = transform::PassContext::Current();
  tir::PrimFunc f = WithAttr(std::move(func), "global_symbol", runtime::String(name));

  bool noalias = pass_ctx->GetConfig<Bool>("tir.noalias", Bool(true)).value();

  if (noalias) {
    f = WithAttr(std::move(f), "tir.noalias", Bool(true));
  }
  IRModule mod = IRModule(Map<GlobalVar, BaseFunc>({{GlobalVar(name), f}}));

  // Get the pass list
  Array<transform::Pass> pass_list = CreatePassList(simple_mode);
  return LowerWithPassList(std::move(mod), pass_list);
}

TVM_REGISTER_GLOBAL("driver.lower_primfunc")
    .set_body_typed([](te::PrimFunc func, const String& name, bool simple_mode) {
      return LowerPrimFunc(std::move(func), name, simple_mode);
    });

IRModule LowerSchedule(te::Schedule sch, const Array<te::Tensor>& args, const std::string& name,
                       const std::unordered_map<te::Tensor, tir::Buffer>& binds,
                       GlobalVarSupply global_var_supply, bool simple_mode) {
  Array<ObjectRef> ref_args;
  for (ObjectRef x : args) {
    ref_args.push_back(x);
  }
  return LowerSchedule(std::move(sch), ref_args, name, binds, global_var_supply, simple_mode);
}

IRModule LowerSchedule(te::Schedule sch, const Array<ObjectRef>& args, const std::string& name,
                       const std::unordered_map<te::Tensor, tir::Buffer>& binds,
                       GlobalVarSupply global_var_supply, bool simple_mode) {
  IRModule mod = ScheduleToModule(std::move(sch), args, name, binds, global_var_supply);
  // Get the legacy TE pass list
  Array<transform::Pass> pass_list = CreatePassList(simple_mode);
  return LowerWithPassList(mod, pass_list);
}

TVM_REGISTER_GLOBAL("driver.lower_schedule")
    .set_body_typed([](te::Schedule sch, const Array<ObjectRef>& args, const String& name,
                       const Map<te::Tensor, tir::Buffer>& binds, bool simple_mode) {
      std::unordered_map<te::Tensor, tir::Buffer> c_binds;
      // Check to make sure binds is not null before doing the conversion;
      if (binds.get() != nullptr) {
        for (auto kv : binds) {
          c_binds.insert({kv.first, kv.second});
        }
      }
      return LowerSchedule(std::move(sch), args, name, c_binds, GlobalVarSupply(NameSupply("")),
                           simple_mode);
    });

/**
 * This function takes the input module that contains both the device and host opts.
 * Then, it applies transformation on the original module before splitting into separate modules for
 * device and host. Then it also applies transformations on the new splitted modules.
 */
std::pair<IRModule, IRModule> SplitMixedModule(IRModule mod_mixed, const Target& target_arg,
                                               const Target& target_host_arg) {
  Target target = target_arg, target_host = target_host_arg;
  CheckAndUpdateHostConsistency(&target, &target_host);

  ICHECK(mod_mixed.defined()) << "This module must be defined";

  mod_mixed = ApplyPasses(mod_mixed, MixedModulePassManager(mod_mixed, target));

  IRModule host_mod = ApplyPasses(mod_mixed, HostModulePassManager(mod_mixed, target_host));

  IRModule device_mod = ApplyPasses(mod_mixed, DeviceModulePassManager(mod_mixed, target));

  auto keys = target->GetKeys();

  CheckAndUpdateHostConsistency(&target, &target_host);

  bool target_is_gpu = std::find(keys.begin(), keys.end(), "gpu") != keys.end();
  if (target_is_gpu && device_mod->functions.size() == 0) {
    DLOG(WARNING) << "Specified target " << target->str()
                  << " but cannot find device code. Did you forget to bind?";
  }

  return {host_mod, device_mod};
}

/*!
 * \brief Check and update host field of the given legacy heterogeneous targets and
 *  target host.Note that this function is for legacy target api compatibility issue only,
 *  not recommended for other use.
 * \param ir_modules The pointer to a Map objects with keys being Target objects
 * \param host The Target typed object for target host to be updated
 */
void CheckAndUpdateHostConsistency(Map<Target, IRModule>* targets, Target* host) {
  Map<Target, IRModule> new_targets;
  for (auto& it : *targets) {
    auto target = it.first;
    CheckAndUpdateHostConsistency(&target, host);
    new_targets.Set(target, it.second);
  }
  *targets = new_targets;
}

runtime::Module TIRToRuntime(const Map<Target, IRModule>& inputs_arg,
                             const Target& target_host_arg) {
  CHECK(inputs_arg.size()) << "TIRToRuntime expects at least one IRModule as input.";
  std::vector<runtime::Module> device_modules;
  Map<Target, IRModule> inputs = inputs_arg;
  Target target_host = target_host_arg;

  // Fetch previous defined target host in targets
  CheckAndUpdateHostConsistency(&inputs, &target_host);

  if (!target_host.defined()) {
    for (const auto& it : inputs) {
      if (it.first->GetTargetDeviceType() == kDLCPU ||
          it.first->GetTargetDeviceType() == kDLMicroDev) {
        target_host = it.first;
        break;
      }
    }
  }

  if (!target_host.defined()) {
    target_host = DefaultTargetHost(target_host);
  }

  // Update target host for all targets
  CheckAndUpdateHostConsistency(&inputs, &target_host);

  // Take the attrs from the first module so the eventual modules have them.
  // Ideally this would just be one unified module all the way through;
  IRModule first_module = (*inputs.begin()).second;
  IRModule mhost_all = IRModule(Map<GlobalVar, BaseFunc>(), {}, {}, {}, first_module->attrs);

  ICHECK(mhost_all.defined()) << "The host module must be defined";

  for (const auto& it : inputs) {
    if (it.second.defined()) {
      const Target& target = it.first;
      const IRModule& ir_module = it.second;
      auto pair = SplitMixedModule(ir_module, target, target_host);
      auto& host_mod = pair.first;
      auto& device_mod = pair.second;

      ICHECK(host_mod.defined()) << "The split host module must be defined";

      ICHECK(mhost_all.defined()) << "The host module must be defined";

      // We don't want library modules going back into host codegen
      // unless they're supposed to. Here if we overrode the target host
      // to allow lowering previously we check that it's meant to be placed
      // back into the host Module.
      bool overrides_host_target =
          target->GetTargetDeviceType() == target_host->GetTargetDeviceType();
      bool non_host_target_kind = target->kind != target_host->kind;
      if (overrides_host_target && non_host_target_kind) {
        device_modules.push_back(codegen::Build(host_mod, it.first));
      } else {
        mhost_all->Update(host_mod);
      }

      if (device_mod->functions.size() != 0) {
        device_modules.push_back(codegen::Build(device_mod, it.first));
      }
    }
  }

  runtime::Module mhost = codegen::Build(mhost_all, target_host);
  for (const auto& it : device_modules) {
    if (it.operator->()) {
      mhost.Import(it);
    }
  }

  return mhost;
}

TVM_REGISTER_GLOBAL("driver.tir_to_runtime")
    .set_body_typed([](const Map<Target, IRModule>& inputs_arg, Target host_target) {
      return TIRToRuntime(inputs_arg, host_target);
    });

// Build for heterogeneous execution when targets are specified as
// objects.  This wrapper around the internal API is maintained for
// backwards compatibility.
runtime::Module build(const Map<Target, IRModule>& input, const Target& target_host) {
  return TIRToRuntime(input, target_host);
}

// Build for heterogeneous execution when target is a string.
runtime::Module build(const Map<String, IRModule>& inputs_arg, const Target& target_host_arg) {
  Map<Target, IRModule> updated_inputs;
  Target target_host = target_host_arg;
  for (const auto& it : inputs_arg) {
    Target target = Target(it.first);
    CheckAndUpdateHostConsistency(&target, &target_host);
    Optional<String> device = target->GetAttr<String>("device");
    if (device.defined() && device.value() == "vta") {
      target = Target("ext_dev");
    }
    updated_inputs.Set(target, it.second);
  }
  return TIRToRuntime(updated_inputs, target_host);
}

// Build for homogeneous execution.
runtime::Module build(const IRModule& funcs, const Target& target_arg,
                      const Target& target_host_arg) {
  auto target = target_arg, target_host = target_host_arg;
  CheckAndUpdateHostConsistency(&target, &target_host);
  // More maps of target and target host
  Map<Target, IRModule> inputs = {{target, funcs}};
  return TIRToRuntime(inputs, target_host);
}

transform::Sequential MixedModulePassManager(IRModule mixed_mod, Target target) {
  transform::PassContext pass_ctx = transform::PassContext::Current();

  Array<Pass> mixed_pass_list;

  // FPComputeLegalize uses the target attrs added by BindTarget, so it must come first
  mixed_pass_list.push_back(tir::transform::BindTarget(target));
  mixed_pass_list.push_back(tir::transform::FP8ComputeLegalize());

  // VerifyVTCMLimit must occur before LowerVtcmAlloc
  mixed_pass_list.push_back(tir::transform::VerifyVTCMLimit(target));
  // LowerVtcmAlloc must occur after any transformations that modify memory allocation locations
  mixed_pass_list.push_back(tir::transform::LowerVtcmAlloc());

  mixed_pass_list.push_back(tir::transform::VerifyMemory());

  mixed_pass_list.push_back(tir::transform::AnnotateEntryFunc());

  bool detect_global_barrier =
      pass_ctx->GetConfig<Bool>("tir.detect_global_barrier", Bool(false)).value();
  if (detect_global_barrier) {
    mixed_pass_list.push_back(tir::transform::ThreadSync("global"));
  }

  mixed_pass_list.push_back(tir::transform::ThreadSync("shared"));
  mixed_pass_list.push_back(tir::transform::ThreadSync("shared.dyn"));
  mixed_pass_list.push_back(tir::transform::ThreadSync("warp"));
  mixed_pass_list.push_back(tir::transform::InferFragment());
  mixed_pass_list.push_back(tir::transform::LowerThreadAllreduce());

  bool use_async_copy = pass_ctx->GetConfig<Bool>("tir.use_async_copy", Bool(false)).value();

  if (use_async_copy) {
    mixed_pass_list.push_back(tir::transform::InjectPTXAsyncCopy());
  }

  bool ptx_ldg32 = pass_ctx->GetConfig<Bool>("tir.ptx_ldg32", Bool(false)).value();
  if (ptx_ldg32) {
    mixed_pass_list.push_back(tir::transform::InjectPTXLDG32());
  }

  mixed_pass_list.push_back(tir::transform::AnnotateDeviceRegions());
  mixed_pass_list.push_back(tir::transform::SplitHostDevice());
  // MergeSharedMemoryAllocations must be applied after SplitHostDevice
  // because the merged allocation site is at the beginning of each device function
  mixed_pass_list.push_back(tir::transform::MergeSharedMemoryAllocations());

  bool unpacked_api = mixed_mod->GetAttr<relay::Executor>(tvm::attr::kExecutor)
                          .value_or(relay::Executor::Create("graph", {}))
                          ->GetAttr<Bool>("unpacked-api")
                          .value_or(Bool(false));
  if (unpacked_api) {
    mixed_pass_list.push_back(tir::transform::MakeUnpackedAPI());
  } else {
    mixed_pass_list.push_back(tir::transform::MakePackedAPI());
  }
  mixed_pass_list.push_back(tir::transform::FP8StorageLegalize());
  mixed_pass_list.push_back(tir::transform::BF16StorageLegalize());

  mixed_pass_list.push_back(tir::transform::LowerDeviceKernelLaunch());

  return transform::Sequential(mixed_pass_list);
}

TVM_REGISTER_GLOBAL("driver.mixed_mod_passes")
    .set_body_typed([](IRModule mixed_mod, Target target) {
      return MixedModulePassManager(mixed_mod, target);
    });

transform::Sequential HostModulePassManager(IRModule mixed_mod, Target target_host) {
  transform::PassContext pass_ctx = transform::PassContext::Current();
  bool enable_debug = pass_ctx->GetConfig<Bool>("tir.enable_debug", Bool(false)).value();

  Array<tvm::transform::Pass> host_pass_list;

  runtime::TypedPackedFunc<bool(tir::PrimFunc)> fcond = [](const tir::PrimFunc& f) {
    return f->GetAttr<Integer>(tvm::attr::kCallingConv, Integer(CallingConv::kDefault)) !=
           CallingConv::kDeviceKernelLaunch;
  };
  host_pass_list.push_back(tir::transform::Filter(fcond));

  ICHECK(mixed_mod.defined()) << "This module must be defined";

  host_pass_list.push_back(tir::transform::BindTarget(target_host));

  host_pass_list.push_back(tir::transform::LowerTVMBuiltin());
  host_pass_list.push_back(tir::transform::LowerCustomDatatypes());
  host_pass_list.push_back(tir::transform::LowerIntrin());
  host_pass_list.push_back(tir::transform::LowerDeviceStorageAccessInfo());
  host_pass_list.push_back(tir::transform::CombineContextCall());

  if (enable_debug) {
    host_pass_list.push_back(tir::transform::InstallDebugSpans());
  }

  return transform::Sequential(host_pass_list);
}

TVM_REGISTER_GLOBAL("driver.host_mod_passes")
    .set_body_typed([](IRModule mixed_mod, Target target_host) {
      return HostModulePassManager(mixed_mod, target_host);
    });

transform::Sequential DeviceModulePassManager(IRModule mixed_mod, Target target) {
  Array<Pass> device_pass_list;
  runtime::TypedPackedFunc<bool(tir::PrimFunc)> fcond = [](const tir::PrimFunc& f) {
    return f->GetAttr<Integer>(tvm::attr::kCallingConv, Integer(CallingConv::kDefault)) ==
           CallingConv::kDeviceKernelLaunch;
  };
  device_pass_list.push_back(tir::transform::Filter(fcond));

  device_pass_list.push_back(tir::transform::BindTarget(target));

  device_pass_list.push_back(tir::transform::LowerWarpMemory());
  device_pass_list.push_back(tir::transform::Simplify());
  device_pass_list.push_back(tir::transform::LowerCustomDatatypes());
  device_pass_list.push_back(tir::transform::LowerDeviceStorageAccessInfo());
  device_pass_list.push_back(tir::transform::LowerIntrin());

  return transform::Sequential(device_pass_list);
}

TVM_REGISTER_GLOBAL("driver.device_mod_passes")
    .set_body_typed([](IRModule mixed_mod, Target target_host) {
      return DeviceModulePassManager(mixed_mod, target_host);
    });

}  // namespace tvm<|MERGE_RESOLUTION|>--- conflicted
+++ resolved
@@ -237,19 +237,14 @@
   }
   bool use_async_copy = pass_ctx->GetConfig<Bool>("tir.use_async_copy", Bool(false)).value();
 
-<<<<<<< HEAD
   // if (use_async_copy) {
   //   pass_list.push_back(tir::transform::LowerAsyncDMA());
   // }
-=======
-  if (use_async_copy) {
-    pass_list.push_back(tir::transform::LowerAsyncDMA());
-  }
+
   // HoistIfThenElse must be applied before UnrollLoop
   // because HoistIfThenElse could utilize for loop structure
   // which might be unrolled in UnrollLoop
   pass_list.push_back(tir::transform::HoistIfThenElse());
->>>>>>> bc1e918f
   pass_list.push_back(tir::transform::UnrollLoop());
 
   // Add user-defined phase-2 passes
