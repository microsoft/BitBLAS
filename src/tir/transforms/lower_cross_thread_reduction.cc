--- conflicted
+++ resolved
@@ -252,11 +252,7 @@
       For res = opt_res.value();
       if (res->thread_binding.defined()) {
         UnderLoopReductionBlockVarCollector collector;
-<<<<<<< HEAD
-        if (!res->body.defined() || collector.CheckHasReductionBlocks(res->body)) {
-=======
         if (!res->body.defined() || collector.CheckHasReductionBlocks(res)) {
->>>>>>> c7814cc2
           return res->body;
         }
         return std::move(res);
