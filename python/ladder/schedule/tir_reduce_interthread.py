# Copyright (c) Microsoft Corporation.
# Licensed under the MIT License.
import numpy as np
from tvm import tir
import tvm
import os
from ..config import Config, Stride
from .tir_base import TIRSchedulerBase
from tvm import te
from .utils import write_sch
import logging

logger = logging.getLogger(__name__)


class TIRReduceInterThreadScheduler(TIRSchedulerBase):
    def create_schedule(self) -> tir.Schedule:
        workload = te.create_prim_func(self.args)
        ir_module = tvm.IRModule({"main": workload})
        return tir.Schedule(ir_module)

    def schedule_consistent(self) -> tir.Schedule:
        sch, config = self.sche, self.config
        assert config.block[0] == 1, "tir computation only support gemv case"
        tx = np.prod(config.thread) * np.prod(config.reduce_thread)
        try:
            vec = list(config.vectorize.values())[-1]
        except IndexError:
            vec = 8
        num_warps = int(np.prod(self.config.thread))
        warp_size = int(np.prod(self.config.reduce_thread))
        write_sch(sch, "origin")
        block_b = sch.get_block(self.reduce_op.name)

        # compute inline
        for op in reversed(self.ops):
            if op not in (self.reduce_op, *[arg.op for arg in self.output_args]):
                block = self.sche.get_block(op.name)
                self.sche.compute_inline(block)

        i, j, k = sch.get_loops(block_b)
        block_shared_local_A = sch.cache_read(block_b, 0, "local")
        block_shared_local_B = sch.cache_read(block_b, 1, "local")
        block_local_C = sch.cache_write(block_b, 0, "local")
        write_sch(sch, "cache_related")
        # reverse inline
        if self.reduce_op != None and self.reduce_op != self.output_op:
            block = self.sche.get_block(self.output_op.name)
            self.sche.reverse_compute_inline(block)
        bx, j = sch.split(j, factors=[None, num_warps])
        k, tx, vk = sch.split(k, factors=[None, warp_size, vec])
        sch.reorder(bx, j, i, k, tx)

        sch.bind(bx, "blockIdx.x")
        sch.bind(tx, "threadIdx.x")
        sch.bind(j, "threadIdx.y")

        self.block_size = [sch.get_sref(tx).stmt.extent, sch.get_sref(j).stmt.extent, 1]
        self.grid_size = [sch.get_sref(bx).stmt.extent, 1, 1]

        write_sch(sch, "do_split")

        sch.compute_at(block_shared_local_A, tx, preserve_unit_loops=True)
        sch.compute_at(block_shared_local_B, tx, preserve_unit_loops=True)
        sch.reverse_compute_at(block_local_C, j, preserve_unit_loops=True)
        write_sch(sch, "compute_at_related")

        block_local_a_v = sch.get_loops(block_shared_local_A)[-1]
        sch.vectorize(block_local_a_v)
        block_local_b_v = sch.get_loops(block_shared_local_B)[-1]
        sch.vectorize(block_local_b_v)
        write_sch(sch, "decompose_reduction")

        return sch.mod["main"]

    def schedule_inconsistent(
        self, is_a_consistent: bool, is_b_consistent: bool, use_dp4a=False
    ) -> tir.Schedule:
        from ladder.schedule.lop3_intrin import (
            LOP3_FAST_DECODE_INT4_TO_FP16_INTRIN,
            LOP3_FAST_DECODE_INT2_TO_INT8_INTRIN_L16,
            LOP3_FAST_DECODE_INT1_TO_INT8_INTRIN_L16
        )

        sch, config = self.sche, self.config
        assert config.block[0] == 1, "inconsistent computation only support gemv case"
        tx = np.prod(config.thread) * np.prod(config.reduce_thread)

        def get_vec(in_dtype):
            if in_dtype == "float32" or in_dtype == "int32":
                vec = 4
            elif in_dtype == "float16":
                vec = 8
            elif in_dtype == "int8":
                vec = 16
            else:
                raise NotImplementedError("dtype {} not supported".format(in_dtype))
            return vec

        if config.ladder_compute_type == "mxfp":
            vecA = get_vec(self.args[0].dtype)
            vecB = get_vec(self.args[1].dtype)
            vec = min(vecA, vecB)
        else:
            try:
                vec = list(config.vectorize.values())[-1]
            except IndexError:
                vec = get_vec(self.args[0].dtype)
        num_warps = int(np.prod(self.config.thread))
        warp_size = int(np.prod(self.config.reduce_thread))
        write_sch(sch, "origin")

        block_b = sch.get_block(self.reduce_op.name)

        i, j, k = sch.get_loops(block_b)

        A_decode_block = None
        B_decode_block = None
        other_blocks = []
        for op in reversed(self.ops):
            if op not in (self.reduce_op, *[arg.op for arg in self.output_args]):
                if op.name == "A_decode":
                    A_decode_block = self.sche.get_block(op.name)
                elif op.name == "B_decode":
                    B_decode_block = self.sche.get_block(op.name)
                elif op.name == "mediate0" and is_a_consistent and not is_b_consistent:
                    B_decode_block = self.sche.get_block(op.name)
                else:
                    block = self.sche.get_block(op.name)
                    other_blocks.append(block)

        if not is_a_consistent:
            block_decode_A = sch.cache_read(block_b, 0, "local")
        block_decode_B = sch.cache_read(block_b, 1, "local")

        write_sch(sch, "cache_read_decode")

        if A_decode_block:
            sch.compute_inline(A_decode_block)
        if B_decode_block:
            read_shape = sch.get_sref(B_decode_block).stmt.reads[0].buffer.shape
            write_shape = sch.get_sref(B_decode_block).stmt.writes[0].buffer.shape
            compress_rate = np.prod(write_shape) // np.prod(read_shape)
            if self.args[0].dtype == "float16":
                bits = 16 // compress_rate
            elif self.args[0].dtype == "int8":
                bits = 8 // compress_rate
            sch.compute_inline(B_decode_block)

        write_sch(sch, "inline_decode")
        if not is_a_consistent:
            block_shared_local_A = sch.cache_read(block_decode_A, 0, "local")
        else:
            block_shared_local_A = sch.cache_read(block_b, 0, "local")

        write_sch(sch, "compute inline")
        block_shared_local_B = sch.cache_read(block_decode_B, 0, "local")
        block_local_C = sch.cache_write(block_b, 0, "local")
        write_sch(sch, "cache_related")

        # compute inline
        for block in other_blocks:
            self.sche.compute_inline(block)
        # reverse inline
        if self.reduce_op != None and self.reduce_op != self.output_op:
            block = self.sche.get_block(self.output_op.name)
            self.sche.reverse_compute_inline(block)
        bx, j = sch.split(j, factors=[None, num_warps])
        k, tx, vk = sch.split(k, factors=[None, warp_size, vec])
        sch.reorder(bx, j, i, k, tx)

        sch.bind(bx, "blockIdx.x")
        sch.bind(tx, "threadIdx.x")
        sch.bind(j, "threadIdx.y")

        self.block_size = [sch.get_sref(tx).stmt.extent, sch.get_sref(j).stmt.extent, 1]
        self.grid_size = [sch.get_sref(bx).stmt.extent, 1, 1]

        write_sch(sch, "do_split")

        if not is_a_consistent:
            sch.compute_at(block_decode_A, tx, preserve_unit_loops=True)
        sch.compute_at(block_decode_B, tx, preserve_unit_loops=True)

        sch.compute_at(block_shared_local_A, tx, preserve_unit_loops=True)
        sch.compute_at(block_shared_local_B, tx, preserve_unit_loops=True)
        sch.reverse_compute_at(block_local_C, j, preserve_unit_loops=True)
        write_sch(sch, "compute_at_related")

        block_local_a_v = sch.get_loops(block_shared_local_A)[-1]
        sch.vectorize(block_local_a_v)
        block_local_b_v = sch.get_loops(block_shared_local_B)[-1]
        sch.vectorize(block_local_b_v)
        if use_dp4a:
            vo, vi = sch.split(vk, [None, 4])
        if B_decode_block and self.config.fast_decoding:
            try:
                if self.args[0].dtype == "float16":
                    sch.tensorize(
                        sch.get_loops(block_decode_B)[-1],
                        LOP3_FAST_DECODE_INT4_TO_FP16_INTRIN,
                    )
                elif self.args[0].dtype == "int8":
                    # compute the decode bits.
                    if bits == 4:
                        pass
                        # sch.tensorize(sch.get_loops(block_shared_local_B_decompress)[-1], LOP3_FAST_DECODE_INT4_TO_INT8_INTRIN)
                    elif bits == 2:
                        loop = sch.get_loops(block_decode_B)[-1]
                        loop_extent = sch.get_sref(loop).stmt.extent
                        if loop_extent == 16:
                            sch.tensorize(
                                loop, LOP3_FAST_DECODE_INT2_TO_INT8_INTRIN_L16
                            )
                    elif bits == 1:
                        sch.tensorize(
                            sch.get_loops(block_decode_B)[-1],
                            LOP3_FAST_DECODE_INT1_TO_INT8_INTRIN_L16,
                        )
            except Exception as e:
                logger.debug(f"tensorize decode block failed: {e}")
        write_sch(sch, "decompose_reduction")

        return sch.mod["main"]

    def schedule_inconsistent_lut(
        self, is_a_consistent: bool, is_b_consistent: bool
    ) -> tir.Schedule:
        assert is_a_consistent and not is_b_consistent
        sch, config = self.sche, self.config
        assert config.block[0] == 1, "inconsistent computation only support gemv case"
        tx = np.prod(config.thread) * np.prod(config.reduce_thread)
        vec = 8
        num_warps = int(np.prod(self.config.thread))
        warp_size = int(np.prod(self.config.reduce_thread))
        write_sch(sch, "origin")
        # num_warps = 1
        # warp_size = 32
        block_b = sch.get_block(self.reduce_op.name)
        i, j, k = sch.get_loops(block_b)

        B_decode_block = None
        other_blocks = []
        for op in reversed(self.ops):
            if op not in (self.reduce_op, *[arg.op for arg in self.output_args]):
                if (
                    op.name == "B_decode"
                    or op.name == "mediate0"
                    or op.name == "B_decompress"
                ):
                    B_decode_block = self.sche.get_block(op.name)
                else:
                    block = self.sche.get_block(op.name)
                    other_blocks.append(block)

        write_sch(sch, "cache_read_decode")

        sch.compute_inline(B_decode_block)

        # compute inline
        for block in other_blocks:
            self.sche.compute_inline(block)

        block_shared_local_A = sch.cache_read(block_b, 0, "local")
        block_shared_local_B = sch.cache_read(block_b, 2, "local")
        block_local_C = sch.cache_write(block_b, 0, "local")
        write_sch(sch, "cache_related")

        if self.reduce_op != None and self.reduce_op != self.output_op:
            block = self.sche.get_block(self.output_op.name)
            self.sche.reverse_compute_inline(block)

        bx, j = sch.split(j, factors=[None, num_warps])
        k, tx, vk = sch.split(k, factors=[None, warp_size, vec])
        sch.reorder(bx, j, i, k, tx)

        sch.bind(bx, "blockIdx.x")
        sch.bind(tx, "threadIdx.x")
        sch.bind(j, "threadIdx.y")

        self.block_size = [sch.get_sref(tx).stmt.extent, sch.get_sref(j).stmt.extent, 1]
        self.grid_size = [sch.get_sref(bx).stmt.extent, 1, 1]

        write_sch(sch, "do_split")

        sch.compute_at(block_shared_local_A, tx, preserve_unit_loops=True)
        sch.compute_at(block_shared_local_B, tx, preserve_unit_loops=True)
        sch.reverse_compute_at(block_local_C, j, preserve_unit_loops=True)
        write_sch(sch, "compute_at_related")

        block_local_a_v = sch.get_loops(block_shared_local_A)[-1]
        sch.vectorize(block_local_a_v)
        block_local_b_v = sch.get_loops(block_shared_local_B)[-1]
        sch.vectorize(block_local_b_v)

        write_sch(sch, "decompose_reduction")

        return sch.mod["main"]

    def schedule_inconsistent_shared_decode(
        self, is_a_consistent: bool, is_b_consistent: bool, use_dp4a=False
    ) -> tir.Schedule:
        from ladder.schedule.lop3_intrin import (
            LOP3_FAST_DECODE_INT4_TO_FP16_INTRIN,
            LOP3_FAST_DECODE_INT2_TO_FP16_INTRIN_L8,
            LOP3_FAST_DECODE_INT1_TO_FP16_INTRIN_L8,
            LOP3_FAST_DECODE_INT4_TO_INT8_INTRIN,
            LOP3_FAST_DECODE_INT2_TO_INT8_INTRIN_L16,
            LOP3_FAST_DECODE_INT1_TO_INT8_INTRIN_L16,
        )

        sch, config = self.sche, self.config
        assert config.block[0] == 1, "inconsistent computation only support gemv case"
        tx = np.prod(config.thread) * np.prod(config.reduce_thread)
        try:
            vec = list(config.vectorize.values())[-1]
        except IndexError:

            def get_vec(in_dtype):
                if in_dtype == "float32" or in_dtype == "int32":
                    vec = 4
                elif in_dtype == "float16":
                    vec = 8
                elif in_dtype == "int8":
                    vec = 16
                else:
                    raise NotImplementedError("dtype {} not supported".format(in_dtype))
                return vec

            vec = get_vec(self.args[0].dtype)

        num_warps = int(np.prod(self.config.thread))
        warp_size = int(np.prod(self.config.reduce_thread))
        write_sch(sch, "origin")

        block_b = sch.get_block(self.reduce_op.name)
        decode_block = None
        other_blocks = []

        for op in reversed(self.ops):
            if op not in (self.reduce_op, *[arg.op for arg in self.output_args]):
                if "decode" in op.name or "decompress" in op.name:
                    decode_block = self.sche.get_block(op.name)
                else:
                    other_blocks.append(self.sche.get_block(op.name))

        i, j, k = sch.get_loops(block_b)
        block_shared_local_A = sch.cache_read(block_b, 0, "local")
        block_shared_local_B_rescale = sch.cache_read(block_b, 1, "local")

        block_shared_local_B_decompress = sch.cache_read(
            block_shared_local_B_rescale, 0, "local"
        )
        if decode_block != None:
            read_shape = sch.get(decode_block).reads[0].buffer.shape
            write_shape = sch.get(decode_block).writes[0].buffer.shape
            compress_rate = np.prod(write_shape) // np.prod(read_shape)
            bits = 8 // compress_rate
            sch.compute_inline(decode_block)
        block_shared_local_B_prefetch = sch.cache_read(
            block_shared_local_B_decompress, 0, "local"
        )
        for block in other_blocks:
            self.sche.compute_inline(block)
        block_local_C = sch.cache_write(block_b, 0, "local")
        write_sch(sch, "cache_related")
        # reverse inline
        if self.reduce_op != None and self.reduce_op != self.output_op:
            block = self.sche.get_block(self.output_op.name)
            self.sche.reverse_compute_inline(block)
        bx, j = sch.split(j, factors=[None, num_warps])
        k, tx, vk = sch.split(k, factors=[None, warp_size, vec])
        sch.reorder(bx, j, i, k, tx)

        sch.bind(bx, "blockIdx.x")
        sch.bind(tx, "threadIdx.x")
        sch.bind(j, "threadIdx.y")

        self.block_size = [sch.get_sref(tx).stmt.extent, sch.get_sref(j).stmt.extent, 1]
        self.grid_size = [sch.get_sref(bx).stmt.extent, 1, 1]

        write_sch(sch, "do_split")

        sch.compute_at(block_shared_local_A, tx, preserve_unit_loops=True)
        sch.compute_at(block_shared_local_B_rescale, tx, preserve_unit_loops=True)
        sch.compute_at(block_shared_local_B_decompress, tx, preserve_unit_loops=True)
        sch.compute_at(block_shared_local_B_prefetch, tx, preserve_unit_loops=True)
        sch.reverse_compute_at(block_local_C, j, preserve_unit_loops=True)
        write_sch(sch, "compute_at_related")

        block_local_a_v = sch.get_loops(block_shared_local_A)[-1]
        sch.vectorize(block_local_a_v)

        block_local_b_v = sch.get_loops(block_shared_local_B_prefetch)[-1]
        sch.vectorize(block_local_b_v)
        if use_dp4a:
            vo, vi = sch.split(vk, [None, 4])
        write_sch(sch, "decompose_reduction")
        if decode_block and self.config.fast_decoding:
            try:
                if self.args[0].dtype == "float16":
                    if bits == 4:
                        sch.tensorize(
                            sch.get_loops(block_shared_local_B_decompress)[-1],
                            LOP3_FAST_DECODE_INT4_TO_FP16_INTRIN,
                        )
                    elif bits == 2:
                        sch.tensorize(
                            sch.get_loops(block_shared_local_B_decompress)[-1],
                            LOP3_FAST_DECODE_INT2_TO_FP16_INTRIN_L8,
                        )
                    elif bits == 1:
                        sch.tensorize(
                            sch.get_loops(block_shared_local_B_decompress)[-1],
                            LOP3_FAST_DECODE_INT1_TO_FP16_INTRIN_L8,
                        )
                elif self.args[0].dtype == "int8":
                    # compute the decode bits.
                    if bits == 4:
                        sch.tensorize(sch.get_loops(block_shared_local_B_decompress)[-1], LOP3_FAST_DECODE_INT4_TO_INT8_INTRIN)
                    elif bits == 2:
                        loop = sch.get_loops(block_shared_local_B_decompress)[-1]
                        loop_extent = sch.get_sref(loop).stmt.extent
                        if loop_extent == 16:
                            sch.tensorize(
                                loop, LOP3_FAST_DECODE_INT2_TO_INT8_INTRIN_L16
                            )
                    elif bits == 1:
                        sch.tensorize(
                            sch.get_loops(block_shared_local_B_decompress)[-1],
                            LOP3_FAST_DECODE_INT1_TO_INT8_INTRIN_L16,
                        )
            except Exception as e:
                logger.debug(f"tensorize decode block failed: {e}")

        write_sch(sch, "tensorize_lop3")
        return sch.mod["main"]

    def schedule_inconsistent_shared_decode_a_b(
        self, is_a_consistent: bool, is_b_consistent: bool, use_dp4a=False
    ) -> tir.Schedule:
        from ladder.schedule.lop3_intrin import (
            LOP3_FAST_DECODE_INT4_TO_FP16_INTRIN,
            LOP3_FAST_DECODE_INT2_TO_FP16_INTRIN_L8,
            LOP3_FAST_DECODE_INT1_TO_FP16_INTRIN_L8,
            LOP3_FAST_DECODE_INT4_TO_INT8_INTRIN,
            LOP3_FAST_DECODE_INT2_TO_INT8_INTRIN_L16,
            LOP3_FAST_DECODE_INT1_TO_INT8_INTRIN_L16,
        )

        sch, config = self.sche, self.config
        assert config.block[0] == 1, "inconsistent computation only support gemv case"
        tx = np.prod(config.thread) * np.prod(config.reduce_thread)
        try:
            vec = list(config.vectorize.values())[-1]
        except IndexError:

            def get_vec(in_dtype):
                if in_dtype == "float32" or in_dtype == "int32":
                    vec = 4
                elif in_dtype == "float16":
                    vec = 8
                elif in_dtype == "int8":
                    vec = 16
                else:
                    raise NotImplementedError("dtype {} not supported".format(in_dtype))
                return vec

            vec = get_vec(self.args[0].dtype)

        num_warps = int(np.prod(self.config.thread))
        warp_size = int(np.prod(self.config.reduce_thread))
        write_sch(sch, "origin")

        block_b = sch.get_block(self.reduce_op.name)
        B_decode_block = None
        other_blocks = []

        for op in reversed(self.ops):
            if op not in (self.reduce_op, *[arg.op for arg in self.output_args]):
                if "B_decode" in op.name:
                    B_decode_block = self.sche.get_block(op.name)
                else:
                    other_blocks.append(self.sche.get_block(op.name))

        i, j, k = sch.get_loops(block_b)
        block_shared_local_A = sch.cache_read(block_b, 0, "local")
        block_shared_local_B_rescale = sch.cache_read(block_b, 1, "local")

        block_shared_local_B_decompress = sch.cache_read(
            block_shared_local_B_rescale, 0, "local"
        )
        if B_decode_block != None:
            read_shape = sch.get(B_decode_block).reads[0].buffer.shape
            write_shape = sch.get(B_decode_block).writes[0].buffer.shape
            compress_rate = np.prod(write_shape) // np.prod(read_shape)
            bits = 8 // compress_rate
            sch.compute_inline(B_decode_block)
        block_shared_local_B_prefetch = sch.cache_read(
            block_shared_local_B_decompress, 0, "local"
        )
        for block in other_blocks:
            self.sche.compute_inline(block)
        block_local_C = sch.cache_write(block_b, 0, "local")
        write_sch(sch, "cache_related")
        # reverse inline
        if self.reduce_op != None and self.reduce_op != self.output_op:
            block = self.sche.get_block(self.output_op.name)
            self.sche.reverse_compute_inline(block)
        bx, j = sch.split(j, factors=[None, num_warps])
        k, tx, vk = sch.split(k, factors=[None, warp_size, vec])
        sch.reorder(bx, j, i, k, tx)

        sch.bind(bx, "blockIdx.x")
        sch.bind(tx, "threadIdx.x")
        sch.bind(j, "threadIdx.y")

        self.block_size = [sch.get_sref(tx).stmt.extent, sch.get_sref(j).stmt.extent, 1]
        self.grid_size = [sch.get_sref(bx).stmt.extent, 1, 1]

        write_sch(sch, "do_split")

        sch.compute_at(block_shared_local_A, tx, preserve_unit_loops=True)
        sch.compute_at(block_shared_local_B_rescale, tx, preserve_unit_loops=True)
        sch.compute_at(block_shared_local_B_decompress, tx, preserve_unit_loops=True)
        sch.compute_at(block_shared_local_B_prefetch, tx, preserve_unit_loops=True)
        sch.reverse_compute_at(block_local_C, j, preserve_unit_loops=True)
        write_sch(sch, "compute_at_related")

        block_local_a_v = sch.get_loops(block_shared_local_A)[-1]
        sch.vectorize(block_local_a_v)

        block_local_b_v = sch.get_loops(block_shared_local_B_prefetch)[-1]
        sch.vectorize(block_local_b_v)
        if use_dp4a:
            vo, vi = sch.split(vk, [None, 4])
        write_sch(sch, "decompose_reduction")
        if decode_block and self.config.fast_decoding:
            try:
                if self.args[0].dtype == "float16":
                    if bits == 4:
                        sch.tensorize(
                            sch.get_loops(block_shared_local_B_decompress)[-1],
                            LOP3_FAST_DECODE_INT4_TO_FP16_INTRIN,
                        )
                    elif bits == 2:
                        sch.tensorize(
                            sch.get_loops(block_shared_local_B_decompress)[-1],
                            LOP3_FAST_DECODE_INT2_TO_FP16_INTRIN_L8,
                        )
                    elif bits == 1:
                        sch.tensorize(
                            sch.get_loops(block_shared_local_B_decompress)[-1],
                            LOP3_FAST_DECODE_INT1_TO_FP16_INTRIN_L8,
                        )
                elif self.args[0].dtype == "int8":
                    # compute the decode bits.
                    if bits == 4:
                        sch.tensorize(sch.get_loops(block_shared_local_B_decompress)[-1], LOP3_FAST_DECODE_INT4_TO_INT8_INTRIN)
                    elif bits == 2:
                        loop = sch.get_loops(block_shared_local_B_decompress)[-1]
                        loop_extent = sch.get_sref(loop).stmt.extent
                        if loop_extent == 16:
                            sch.tensorize(
                                loop, LOP3_FAST_DECODE_INT2_TO_INT8_INTRIN_L16
                            )
                    elif bits == 1:
                        sch.tensorize(
                            sch.get_loops(block_shared_local_B_decompress)[-1],
                            LOP3_FAST_DECODE_INT1_TO_INT8_INTRIN_L16,
                        )
            except Exception as e:
                logger.debug(f"tensorize decode block failed: {e}")

        write_sch(sch, "tensorize_lop3")
        return sch.mod["main"]

    def schedule(self) -> tir.Schedule:
        if len(self.reduce_op.input_tensors) > 1:
            num_args = len(self.args)
            is_lut = False
            if num_args >= 4:
                lut_arg = self.args[2]  # assume the 3rd arg is the lut
                lut_shape = np.prod(lut_arg.shape)
                if lut_shape == 16:
                    is_lut = True
            input0_dtype = self.args[0].dtype
            input1_dtype = self.args[1].dtype
            reduce_op = self.reduce_op
            reduce_input0_dtype = reduce_op.input_tensors[0].dtype
            reduce_input1_dtype = reduce_op.input_tensors[1].dtype
            # TODO(lei): The rule should be updated.
            if self.config.consistent_config:
                is_a_consistent = self.config.consistent_config.is_a_consistent
                is_b_consistent = self.config.consistent_config.is_b_consistent
            else:
                is_a_consistent = reduce_input0_dtype == input0_dtype
                is_b_consistent = reduce_input1_dtype == input1_dtype
            is_consistent = is_a_consistent and is_b_consistent
            use_dp4a = (
                input0_dtype == "int8" and self.reduce_op.output(0).dtype == "int32"
            )
            if is_consistent:
                return self.schedule_consistent()
            else:
                logger.debug(
                    f"the computation is inconsistent, is_a_consistent: {is_a_consistent}, is_b_consistent: {is_b_consistent}"
                )
                if is_lut:
                    return self.schedule_inconsistent_lut(
                        is_a_consistent, is_b_consistent
                    )
                if use_dp4a:
                    if self.config.compute_capability == "80" or self.config.compute_capability == "70":
                        return self.schedule_inconsistent_shared_decode(
                            is_a_consistent, is_b_consistent, use_dp4a=True
                        )
                    return self.schedule_inconsistent(
                        is_a_consistent, is_b_consistent, use_dp4a=True
                    )

<<<<<<< HEAD
                if self.config.compute_capability == "80" or self.config.compute_capability == "70":
=======
                if self.config.compute_capability == "80":
                    if is_a_consistent == False and is_b_consistent == False:
                        return self.schedule_inconsistent_shared_decode_a_b(
                            is_a_consistent, is_b_consistent
                        )
>>>>>>> 468ad72a
                    return self.schedule_inconsistent_shared_decode(
                        is_a_consistent, is_b_consistent
                    )
                return self.schedule_inconsistent(is_a_consistent, is_b_consistent)
        else:
            return self.schedule_consistent()<|MERGE_RESOLUTION|>--- conflicted
+++ resolved
@@ -619,15 +619,11 @@
                         is_a_consistent, is_b_consistent, use_dp4a=True
                     )
 
-<<<<<<< HEAD
                 if self.config.compute_capability == "80" or self.config.compute_capability == "70":
-=======
-                if self.config.compute_capability == "80":
                     if is_a_consistent == False and is_b_consistent == False:
                         return self.schedule_inconsistent_shared_decode_a_b(
                             is_a_consistent, is_b_consistent
                         )
->>>>>>> 468ad72a
                     return self.schedule_inconsistent_shared_decode(
                         is_a_consistent, is_b_consistent
                     )
