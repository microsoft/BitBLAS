--- conflicted
+++ resolved
@@ -284,11 +284,8 @@
         propagate_inter_a, propagate_inter_b = ladder_configs[0:2]
         pipeline_stage = ladder_configs[2] if len(ladder_configs) > 2 else 1
         codegen_dict = Config()
-<<<<<<< HEAD
         codegen_dict.arch = self.arch
-=======
         codegen_dict.fast_decoding = node.get_tag("fast_decoding")
->>>>>>> 7f417619
         codegen_dict.use_tc = self.arch.compute_capability
         codegen_dict.block = tile
         codegen_dict.use_ladder = True
