--- conflicted
+++ resolved
@@ -381,10 +381,6 @@
             return None
 
         main_block = reduction_blocks[0]
-<<<<<<< HEAD
-
-=======
->>>>>>> 8269fe32
         output_blocks = [sch.get(block) for block in sch.get_output_blocks(root_block)]
 
         def check_require_cache(func: tir.PrimFunc, config):
