# Copyright 2018 The apache/tvm Authors. All Rights Reserved.
# Licensed to the Apache Software Foundation (ASF) under one
# or more contributor license agreements.  See the NOTICE file
# distributed with this work for additional information
# regarding copyright ownership.  The ASF licenses this file
# to you under the Apache License, Version 2.0 (the
# "License"); you may not use this file except in compliance
# with the License.  You may obtain a copy of the License at
#
#   http://www.apache.org/licenses/LICENSE-2.0
#
# Unless required by applicable law or agreed to in writing,
# software distributed under the License is distributed on an
# "AS IS" BASIS, WITHOUT WARRANTIES OR CONDITIONS OF ANY
# KIND, either express or implied.  See the License for the
# specific language governing permissions and limitations
# under the License.
#
# Modifications Copyright (c) Microsoft.
# The code below is mostly copied from mlc.ai quantization.py in mlc-llm.
# pylint: disable=invalid-name,missing-function-docstring,unused-variable
"""TIR computation utilities for quantization."""

import tvm
from tvm import tir


# fmt: off
def _tir_f32x2_to_bf16x2_to_u32(v0: tir.PrimExpr, v1: tir.PrimExpr, round_to_even: bool = True):
    mask = tir.const((1 << 16) - 1, "uint32")
    res = []
    for data in [v0, v1]:
        u32_val = tir.reinterpret("uint32", data)
        if round_to_even:
            rounding_bias = ((u32_val >> tir.const(16, "uint32"))
                             & tir.const(1, "uint32")) + tir.const(0x7FFF, "uint32")
            u32_val += rounding_bias
        res.append((u32_val >> tir.const(16, "uint32")) & mask)
    return res[0] | (res[1] << tir.const(16, "uint32"))


def _tir_u32_to_bf16x2_to_f32x2(x: tir.PrimExpr):
    mask = tir.const((1 << 16) - 1, "uint32")
    x0 = x & mask
    x1 = (x >> 16) & mask
    return (tir.reinterpret("float32", x << tir.const(16, "uint32")) for x in [x0, x1])


def _tir_u32_to_int_to_float(nbit: int, val: tir.PrimExpr, pos: tir.PrimExpr, dtype: str):
    assert val.dtype == "uint32"
    mask = tvm.tir.const((1 << nbit) - 1, "uint32")
    return tir.Cast(dtype, (val >> (pos * nbit).astype("uint32")) & mask)


def _tir_packed_uint_to_uint_to_float(storage_nbit: int):
    storage_dtype = "uint" + str(storage_nbit)

    def f_convert(nbit: int, val: tir.PrimExpr, pos: tir.PrimExpr, dtype: str):
        assert val.dtype == storage_dtype, f"{val.dtype} != {storage_dtype}"
        max_int_value = (1 << (nbit - 1)) - 1
        return ((val >> (pos.astype("uint32") * tir.const(nbit, "uint32"))) & tir.const(
            (1 << nbit) - 1, "uint32")).astype(dtype) - tir.const(max_int_value, dtype)

    return f_convert


def _tir_packed_int_to_int_to_float(storage_nbit: int):
    storage_dtype = "int" + str(storage_nbit)

    def f_convert(nbit: int, val: tir.PrimExpr, pos: tir.PrimExpr, dtype: str):
        assert val.dtype == storage_dtype, f"{val.dtype} != {storage_dtype}"
        mask = tir.const((1 << nbit) - 1, "int32")
        unextended = (val >> (pos.astype("int32") * tir.const(nbit, "int32"))) & mask
        return tir.Cast(
            dtype, (unextended << tir.const(32 - nbit, "int32")) >> tir.const(32 - nbit, "int32"))

    return f_convert


def _tir_f32_to_uint_to_f4(val: tir.PrimExpr):
    assert val.dtype == "float32"
    val_u32 = tir.reinterpret("uint32", val)
    # e_f32 >  120 -> e_f4 = min(e_f32 - 120 + M_h, 7)
    # e_f32 == 120 -> e_f4 = 1
    # e_f32 < 120 -> e_f4 = 0
    m_h = (val_u32 >> tir.const(22, "uint32")) & tir.const(1, "uint32")
    e_f32 = (val_u32 >> tir.const(23, "uint32")) & tir.const(255, "uint32")
    s = (val_u32 >> tir.const(31, "uint32"))
    e_f4 = tir.Select(
        e_f32 > tir.const(120, "uint32"),
        tir.Min(e_f32 - tir.const(120, "uint32") + m_h, tir.const(7, "uint32")),
        tir.Select(e_f32 == tir.const(120, "uint32"), tir.const(1, "uint32"),
                   tir.const(0, "uint32")))
    return (s << tir.const(3, "uint32")) | e_f4


def _tir_f16_to_uint_to_f4(val: tir.PrimExpr):
    assert val.dtype == "float16"
    val_u32 = tir.Cast("uint32", tir.reinterpret("uint16", val))
    m_h = (val_u32 >> tir.const(9, "uint32")) & tir.const(1, "uint32")
    e_f16 = (val_u32 >> tir.const(10, "uint32")) & tir.const(31, "uint32")
    s = (val_u32 >> tir.const(15, "uint32"))
    e_f4 = tir.Select(
        e_f16 > tir.const(8, "uint32"),
        tir.Min(e_f16 - tir.const(8, "uint32") + m_h, tir.const(7, "uint32")),
        tir.Select(e_f16 == tir.const(8, "uint32"), tir.const(1, "uint32"), tir.const(0, "uint32")))
    return (s << tir.const(3, "uint32")) | e_f4


def _tir_u32_to_f4_to_f32(nbit: int, val: tir.PrimExpr, pos: tir.PrimExpr, dtype: str):
    assert nbit == 4
    assert dtype == "float32"
    assert val.dtype == "uint32"
    # e_f4 == 0 -> e_f32 = 0
    # e_f4 != 0 -> e_f32 = e_f4 + 120 = e_f4 | (1111000)_2
    mask = tvm.tir.const((1 << nbit) - 1, "uint32")
    f4 = (val >> (pos.astype("uint32") * tir.const(nbit, "uint32"))) & mask
    s = f4 >> tir.const(3, "uint32")
    e_f4 = f4 & tir.const(7, "uint32")
    e_f32 = e_f4 | tir.const(120, "uint32")
    val_f32 = tir.reinterpret("float32",
                              (e_f32 | (s << tir.const(8, "uint32"))) << tir.const(23, "uint32"))
    return tir.Select(e_f4 == tir.const(0, "uint32"), tir.const(0, "float32"), val_f32)


def _tir_u32_to_f4_to_f16(nbit: int, val: tir.PrimExpr, pos: tir.PrimExpr, dtype: str):
    assert nbit == 4
    assert dtype == "float16"
    assert val.dtype == "uint32"
    # e_f4 == 0 -> e_f16 = 0
    # e_f4 != 0 -> e_f16 = e_f4 + 8 = e_f4 | (1000)_2
    mask = tvm.tir.const((1 << nbit) - 1, "uint32")
    f4 = (val >> (pos.astype("uint32") * tir.const(nbit, "uint32"))) & mask
    s = f4 >> tir.const(3, "uint32")
    e_f4 = f4 & tir.const(7, "uint32")
    e_f16 = e_f4 | tir.const(8, "uint32")
    val_f16 = tir.reinterpret("float16",
                              (e_f16 | (s << tir.const(5, "uint32"))) << tir.const(10, "uint32"))
    return tir.Select(e_f4 == tir.const(0, "uint32"), tir.const(0, "float16"), val_f16)


def _tir_u8_to_f8_e4m3_to_f16_naive(nbit: int, val: tir.PrimExpr, dtype: str):
<<<<<<< HEAD
    assert nbit == 8
    assert dtype == "float16"
    s_f16 = (val >> tir.const(7, "uint16")) << tir.const(15, "uint16")
    e4 = val & tir.const(0x40, "uint16")
    prefix = tir.Select(e4 == tir.const(0, "uint16"), tir.const(0x2000, "uint16"),
                        tir.const(0x4000, "uint16"))
    e_f16 = (((val & tir.const(63, "uint16")) << tir.const(7, "uint16"))) | prefix
    return tir.reinterpret("float16", s_f16 | e_f16)


def _tir_u8_to_f8_e4m3_to_f16(nbit: int, val: tir.PrimExpr, dtype: str):
=======
>>>>>>> e1fa655c
    assert nbit == 8
    assert dtype == "float16"
    s_f16 = (val >> tir.const(7, "uint16")) << tir.const(15, "uint16")
    e4 = val & tir.const(0x40, "uint16")
<<<<<<< HEAD
    e_f16 = (((val & tir.const(63, "uint16")) << tir.const(7, "uint16"))) | (
        e4 << tir.const(8, "uint16")) | (
            e4 << tir.const(7, "uint16"))
    e_f16 = e_f16 ^ tir.const(0x2000, "uint16")
=======
    prefix = tir.Select(e4 == tir.const(0, "uint16"), tir.const(0x2000, "uint16"), tir.const(0x4000, "uint16"))
    e_f16 = (((val & tir.const(63, "uint16")) << tir.const(7, "uint16"))) | prefix
>>>>>>> e1fa655c
    return tir.reinterpret("float16", s_f16 | e_f16)

def _tir_u8_to_f8_e4m3_to_f16(nbit: int, val: tir.PrimExpr, dtype: str):
    assert nbit == 8
    assert dtype == "float16"
    s_f16 = (val >> tir.const(7, "uint16")) << tir.const(15, "uint16")
    e4 = val & tir.const(0x40, "uint16")
    e_f16 = (((val & tir.const(63, "uint16")) << tir.const(7, "uint16"))) | (e4 << tir.const(8, "uint16")) | (e4 << tir.const(7, "uint16"))
    e_f16 = e_f16 ^ tir.const(0x2000, "uint16")
    return tir.reinterpret("float16", s_f16 | e_f16)

def _tir_u8_to_f8_e5m2_to_f16(nbit: int, val: tir.PrimExpr, dtype: str):
    assert nbit == 8
    assert dtype == "float16"
    return tir.reinterpret("e5m2_float8", val).astype("float16")


def _tir_packed_to_signed_convert(storage_type="uint", storage_nbit=8):
    storage_dtype = storage_type + str(storage_nbit)

    def f_convert(nbit: int, val: tir.PrimExpr, pos: tir.PrimExpr, dtype: str):
        assert val.dtype == storage_dtype, f"{val.dtype} != {storage_dtype}"
        max_int_value = (1 << (nbit - 1))
        return ((val >> (pos.astype("uint32") * tir.const(nbit, "uint32"))) & tir.const(
            (1 << nbit) - 1, "uint32")).astype(dtype) - tir.const(max_int_value, dtype)

    return f_convert


def _tir_packed_to_unsigned_convert(storage_type="uint", storage_nbit=8):
    storage_dtype = storage_type + str(storage_nbit)

    def f_convert(nbit: int, val: tvm.tir.PrimExpr, pos: tvm.tir.PrimExpr, dtype: str):
        assert val.dtype == storage_dtype, f"{val.dtype} != {storage_dtype}"
        mask = tvm.tir.const((1 << nbit) - 1, storage_dtype)
        return ((val >> (pos * nbit).astype(storage_dtype)) & mask).astype(dtype)

    return f_convert


def _tir_packed_to_unsigned_convert_with_zeros(storage_type="uint", storage_nbit=8):
    storage_dtype = storage_type + str(storage_nbit)

    def f_convert(nbit: int, val: tvm.tir.PrimExpr, pos: tvm.tir.PrimExpr, zero: tvm.tir.PrimExpr,
                  dtype: str):
        assert val.dtype == storage_dtype, f"{val.dtype} != {storage_dtype}"
        mask = tvm.tir.const((1 << nbit) - 1, storage_dtype)
        return (((val >> (pos * nbit).astype(storage_dtype)) & mask) - zero).astype(dtype)

    return f_convert


def _tir_packed_int_to_int_convert(storage_type="uint", storage_nbit=8):
    storage_dtype = storage_type + str(storage_nbit)

    def f_convert(nbit: int, val: tir.PrimExpr, pos: tir.PrimExpr, dtype: str):
        assert val.dtype == storage_dtype, f"{val.dtype} != {storage_dtype}"
        mask = tir.const((1 << nbit) - 1, "int32")
        unextended = (val >> (pos.astype("int32") * tir.const(nbit, "int32"))) & mask
        return tir.Cast(
            dtype, (unextended << tir.const(32 - nbit, "int32")) >> tir.const(32 - nbit, "int32"))

    return f_convert


# fmt: on<|MERGE_RESOLUTION|>--- conflicted
+++ resolved
@@ -140,7 +140,6 @@
 
 
 def _tir_u8_to_f8_e4m3_to_f16_naive(nbit: int, val: tir.PrimExpr, dtype: str):
-<<<<<<< HEAD
     assert nbit == 8
     assert dtype == "float16"
     s_f16 = (val >> tir.const(7, "uint16")) << tir.const(15, "uint16")
@@ -152,24 +151,6 @@
 
 
 def _tir_u8_to_f8_e4m3_to_f16(nbit: int, val: tir.PrimExpr, dtype: str):
-=======
->>>>>>> e1fa655c
-    assert nbit == 8
-    assert dtype == "float16"
-    s_f16 = (val >> tir.const(7, "uint16")) << tir.const(15, "uint16")
-    e4 = val & tir.const(0x40, "uint16")
-<<<<<<< HEAD
-    e_f16 = (((val & tir.const(63, "uint16")) << tir.const(7, "uint16"))) | (
-        e4 << tir.const(8, "uint16")) | (
-            e4 << tir.const(7, "uint16"))
-    e_f16 = e_f16 ^ tir.const(0x2000, "uint16")
-=======
-    prefix = tir.Select(e4 == tir.const(0, "uint16"), tir.const(0x2000, "uint16"), tir.const(0x4000, "uint16"))
-    e_f16 = (((val & tir.const(63, "uint16")) << tir.const(7, "uint16"))) | prefix
->>>>>>> e1fa655c
-    return tir.reinterpret("float16", s_f16 | e_f16)
-
-def _tir_u8_to_f8_e4m3_to_f16(nbit: int, val: tir.PrimExpr, dtype: str):
     assert nbit == 8
     assert dtype == "float16"
     s_f16 = (val >> tir.const(7, "uint16")) << tir.const(15, "uint16")
@@ -178,6 +159,7 @@
     e_f16 = e_f16 ^ tir.const(0x2000, "uint16")
     return tir.reinterpret("float16", s_f16 | e_f16)
 
+
 def _tir_u8_to_f8_e5m2_to_f16(nbit: int, val: tir.PrimExpr, dtype: str):
     assert nbit == 8
     assert dtype == "float16"
