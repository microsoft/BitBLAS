--- conflicted
+++ resolved
@@ -389,15 +389,10 @@
     """
 
     # pylint: disable=super-init-not-called
-<<<<<<< HEAD
-    def __init__(self, name: str, dtype: Union[str, ir.Type], span: Optional[Span] = None) -> None:
-        self.__init_handle_by_constructor__(_ffi_api.SizeVar, name, dtype, span)  # type: ignore
-=======
     def __init__(self, name, dtype, min_value=0, span=None):
         self.__init_handle_by_constructor__(
             _ffi_api.SizeVar, name, dtype, min_value, span  # type: ignore
         )
->>>>>>> b47b4fc6
 
 
 @tvm._ffi.register_object("tir.IterVar")
