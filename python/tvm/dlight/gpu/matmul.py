--- conflicted
+++ resolved
@@ -22,9 +22,9 @@
 
 from tvm import tir
 from tvm.target import Target
-<<<<<<< HEAD
 from tvm.tir import PrimExpr
 from tvm.tir import IndexMap
+from .base import GPUScheduleRule
 from ..base import ScheduleRule, analysis
 from ..base.roller.rasterization import NoRasterization
 from ..base.analysis import (
@@ -36,14 +36,7 @@
     get_in_out_dtypes,
     normalize_with_tensorcore,
 )
-=======
-from tvm.tir import IterVar, PrimExpr, Var
-from tvm.tir.analysis import undefined_vars
-from tvm.tir.schedule.schedule import BlockRV
-
-from ..base import analysis
-from .base import GPUScheduleRule
->>>>>>> 35551d4f
+
 
 
 def _collect_producers(sch: tir.Schedule, block: tir.schedule.BlockRV):
