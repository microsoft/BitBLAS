--- conflicted
+++ resolved
@@ -1997,13 +1997,10 @@
         sch.bind(block_idy, "blockIdx.y")
         thread_idz = j2 = thread_idy = sch.fuse(thread_idy, thread_idz)
         sch.bind(thread_idy, "threadIdx.y")
-<<<<<<< HEAD
 
         # Put the thread binding after the shared memory prefetch
         # Otherwise there's a axis missing bug behind tvm
         sch.bind(kr, "threadIdx.z")
-=======
->>>>>>> 853522d3
 
         def smooth_layout_recover(block, scope, l=16, r=16, enable=True):  # noqa: E741
             if not enable:
