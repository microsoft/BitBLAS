--- conflicted
+++ resolved
@@ -11,11 +11,7 @@
 )
 from bitblas.base.arch import TileDevice
 from bitblas.base.roller.hint import Hint
-<<<<<<< HEAD
-from bitblas.tl.macro_generator import (
-=======
 from bitblas.tl.mma_macro_generator import (
->>>>>>> 1e9ff097
     INT4TensorCoreIntrinEmitterWithLadderTransform,  # noqa: F401
 )
 from bitblas.ops.common import TransformKind  # noqa: F401
