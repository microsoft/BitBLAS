--- conflicted
+++ resolved
@@ -16,17 +16,7 @@
 ## Latest News
 
 - 2024.04.19: BitBLAS is now open source! We are excited to announce that BitBLAS, a high-performance library for mixed-precision DNN model deployment, is now available to the public.
-<<<<<<< HEAD
-- 2024.04.30: BitBLAS now support 
-
-## Integration Example of FasterTransformer with BitBLAS
-![FasterTransformer Integration](images/gif/FasterTransformer.gif)
-
-## Benchmark Summary
-
-=======
 - 2024.04.30: BitBLAS now supports FP8 TensorCore!
->>>>>>> 40e13157
 
 ## Integration Example of FasterTransformer with BitBLAS
 ![FasterTransformer Integration](images/gif/FasterTransformer.gif)
