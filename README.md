# BitBLAS

BitBLAS is a library to support mixed-precision BLAS operations on GPUs, for example, the $W_{wdtype}A_{adtype}$ mixed-precision matrix multiplication where $C_{cdtype}[M, N] = A_{adtype}[M, K] \times W_{wdtype}[N, K]$.
BitBLAS aims to support efficient mixed-precision DNN model deployment, especially the $W_{wdtype}A_{adtype}$ quantization in large language models (LLMs), for example, the $W_{UINT4}A_{FP16}$ in [GPTQ](https://arxiv.org/abs/2210.17323), the $W_{INT2}A_{FP16}$ in [BitDistiller](https://arxiv.org/abs/2402.10631), the $W_{INT2}A_{INT8}$ in [BitNet-b1.58](https://arxiv.org/abs/2402.17764). BitBLAS is based on techniques from our accepted submission at OSDI'24.


Some of the key features of BitBLAS include:
  - High performance matrix multiplication for both GEMV (e.g., the single batch auto-regressive decode phase in LLM) and GEMM (e.g., the batched auto-regressive decode phase and the prefill phase in LLM):
    - $W_{wdtype}A_{adtype}$ mixed-precision matrix multiplication including FP16xINT4/2/1, INT8xINT4/2/1, etc. Please checkout [support matrix](#support-matrix) for detailed data types support.
    - Matrix multiplication like FP16xFP16 and INT8xINT8.
  - Auto-Tensorization for TensorCore-like hardware instructions.
  - Implemented [integration](/integration/) to [PyTorch](https://pytorch.org/), [AutoGPTQ](https://github.com/AutoGPTQ/AutoGPTQ) and [vLLM](https://github.com/vllm-project/vllm) for LLM deployment. Please checkout [benchmark summary](#benchmark-summary) for detailed end2end LLM inference performance.
  - BitBLAS first implemented $W_{INT2}A_{INT8}$ GEMV/GEMM in [BitNet-b1.58](https://arxiv.org/abs/2402.17764) with 8x/2x speedup over cuBLAS $W_{FP16}A_{FP16}$ on A100, please checkout [op_benchmark_a100_int2_scaling](images/figures/op_benchmark_a100_int2_scaling.png) for detailed benchmark results.
  - Support customizing mixed-precision DNN operations for your specific scenarios via the flexible DSL (TIR Script).

## Integration Example of FasterTransformer with BitBLAS
![FasterTransformer Integration](images/gif/FasterTransformer.gif)


## Benchmark Summary

BitBLAS achieves exceptional performance across a variety of computational patterns. Below are selected results showcasing its capabilities:

- End2End Integration with Quantize Inference Kernel for AutoGPTQ and vLLM.

  <div>
    <img src="./images/figures/end2end_llama_13b_auto_gptq.png" alt="AutoGPTQ end2end performance of llama13b on A100" style="width: 24%;" />
    <img src="./images/figures/end2end_llama_70b_auto_gptq.png" alt="AutoGPTQ end2end performance of llama13b on A100" style="width: 24%;" />
    <img src="./images/figures/end2end_llama_13b_vllm.png" alt="vLLM end2end performance of llama13b on A100" style="width: 24%;" />
    <img src="./images/figures/end2end_llama_70B_vllm.png" alt="vLLM end2end performance of llama13b on A100" style="width: 24%;" />
  </div>

- Weight Only Matmul performance on A100

  <div>
    <img src="./images/figures/op_benchmark_a100_wq_gemv_e7.png" alt="gemm weight only performance on A100" style="width: 49%;" />
    <img src="./images/figures/op_benchmark_a100_wq_gemm_e7.png" alt="gemm weight only performance on A100" style="width: 49%;" />
  </div>



- TensorCore FP16/INT8 GEMM Performance Vs. Vendor Library on A100 and RTX4090

  <div>
    <img src="./images/figures/op_benchmark_consistent_gemm_fp16.png" alt="gemm fp16 performance on 4090 and a100" style="width: 49%;" />
    <img src="./images/figures/op_benchmark_consistent_gemm_int8.png" alt="gemm int8 performance on 4090 and a100" style="width: 49%;" />
  </div>

For more detailed information on benchmark sets with other formats (NF4/FP4) and other devices (GTX 3090), please refer to the [benchmark](./benchmark/README.md).

## Support Matrix

| **A_dtype** | **W_dtype** | **Accum_dtype** | **Out_dtype** | **BitBLAS<br>Support** | **Tested<br>Platform** |
|:-----------:|:-----------:|:---------------:|:---------------:|:----------------------:|:----------------------:|
|     FP16    |     FP16    |       FP16      |       FP16      |          **√**         |   V100(SM_70)/A100(SM_80)/A6000(SM_86)/RTX 4090(SM_89) |
|     FP16    |   FP4_E2M1  |       FP16      |       FP16      |          **√**         |   V100(SM_70)/A100(SM_80)/A6000(SM_86)/RTX 4090(SM_89) |
|     FP16    |     INT8    |       FP16      |       FP16      |          **√**         |   V100(SM_70)/A100(SM_80)/A6000(SM_86)/RTX 4090(SM_89) |
|     FP16    |     UINT4/INT4    |       FP16      |       FP16      |          **√**         |   V100(SM_70)/A100(SM_80)/A6000(SM_86)/RTX 4090(SM_89) |
|     FP16    |     UINT2/INT2    |       FP16      |       FP16      |          **√**         |   V100(SM_70)/A100(SM_80)/A6000(SM_86)/RTX 4090(SM_89) |
|     FP16    |     UINT1    |       FP16      |       FP16      |          **√**         |   V100(SM_70)/A100(SM_80)/A6000(SM_86)/RTX 4090(SM_89) |
|     FP16    |     NF4     |       FP16      |       FP16      |          **√**         |   V100(SM_70)/A100(SM_80)/A6000(SM_86)/RTX 4090(SM_89) |
|     INT8    |     INT8    |      INT32      |    FP32/INT32/FP16/INT8   |          **√**         |   V100(SM_70)/A100(SM_80)/A6000(SM_86)/RTX 4090(SM_89) |
|     INT8    |     UINT4/INT4    |      INT32      |    FP32/INT32/FP16/INT8   |          **√**         |   V100(SM_70)/A100(SM_80)/A6000(SM_86)/RTX 4090(SM_89) |
|     INT8    |     UINT2/INT2    |      INT32      |    FP32/INT32/FP16/INT8   |          **√**         |   V100(SM_70)/A100(SM_80)/A6000(SM_86)/RTX 4090(SM_89) |
|     INT8    |     UINT1    |      INT32      |    FP32/INT32/FP16/INT8   |          **√**         |   V100(SM_70)/A100(SM_80)/A6000(SM_86)/RTX 4090(SM_89) |

We are continuously expanding the support matrix. If you have any specific requirements, please feel free to open an issue or PR.

## Getting Started

<<<<<<< HEAD
- [Installation](docs/Installation.md):
  To install BitBLAS, please checkout the document [installation](docs/Installation.md). Also Make sure you already have the cuda toolkit (version >= 11) installed in the system. Or you can easily install from `pip install bitblas` in the root directory. 

- [QuickStart](docs/QuickStart.md): BitBLAS provides two Python APIs to perform mixed-precision matrix multiplication:
  - ```bitblas.Matmul``` implements the $W_{wdtype}A_{adtype}$ mixed-precision matrix multiplication of $C_{cdtype}[M, N] = A_{adtype}[M, K] \times W_{wdtype}[N, K]$.
  - ```bitblas.Linear``` is a PyTorch ```nn.Linear```-like module to support a Linear of mixed-precision.

- [Integration](integration/): Explore how BitBLAS seamlessly integrates with LLM deployment frameworks through our examples. Discover the ease of integrating BitBLAS with PyTorch, AutoGPTQ, and vLLM in the 3rd-party integration examples.

- [Customization](docs/ExtendOperatorsWithDSL.md): BitBLAS supports implementing customized mixed-precision DNN operations rather than matrix multiplication with the flexible DSL (TIR Script).
=======
- [Installation](/docs/Installation.md):
  To install BitBLAS, please checkout the document [installation](/docs/Installation.md). Also Make sure you already have the cuda toolkit (version >= 11) installed in the system. Or you can easily install from `pip install bitblas` in the root directory. 

- [QuickStart](/docs/QuickStart.md): BitBLAS provides two Python APIs to perform mixed-precision matrix multiplication:
  - ```bitblas.Matmul``` implements the $W_{wdtype}A_{adtype}$ mixed-precision matrix multiplication of $C_{cdtype}[M, N] = A_{adtype}[M, K] \times W_{wdtype}[N, K]$.
  - ```bitblas.Linear``` is a PyTorch ```nn.Linear```-like module to support a Linear of mixed-precision.

- [Integration](/integration/): Explore how BitBLAS seamlessly integrates with LLM deployment frameworks through our examples. Discover the ease of integrating BitBLAS with PyTorch, AutoGPTQ, and vLLM in the 3rd-party integration examples.

- [Customization](/docs/ExtendOperatorsWithDSL.md): BitBLAS supports implementing customized mixed-precision DNN operations rather than matrix multiplication with the flexible DSL (TIR Script).
>>>>>>> 1de21c67

## Contributing

This project welcomes contributions and suggestions. Most contributions require you to agree to a Contributor License Agreement (CLA) declaring that you have the right to, and actually do, grant us the rights to use your contribution. For details, visit https://cla.opensource.microsoft.com.

When you submit a pull request, a CLA bot will automatically determine whether you need to provide a CLA and decorate the PR appropriately (e.g., status check, comment). Simply follow the instructions provided by the bot. You will only need to do this once across all repos using our CLA.

This project has adopted the Microsoft Open Source Code of Conduct. For more information see the Code of Conduct FAQ or contact opencode@microsoft.com with any additional questions or comments.

## Trademarks

This project may contain trademarks or logos for projects, products, or services. Authorized use of Microsoft trademarks or logos is subject to and must follow Microsoft's Trademark & Brand Guidelines. Use of Microsoft trademarks or logos in modified versions of this project must not cause confusion or imply Microsoft sponsorship. Any use of third-party trademarks or logos are subject to those third-party's policies.<|MERGE_RESOLUTION|>--- conflicted
+++ resolved
@@ -68,7 +68,6 @@
 
 ## Getting Started
 
-<<<<<<< HEAD
 - [Installation](docs/Installation.md):
   To install BitBLAS, please checkout the document [installation](docs/Installation.md). Also Make sure you already have the cuda toolkit (version >= 11) installed in the system. Or you can easily install from `pip install bitblas` in the root directory. 
 
@@ -79,18 +78,7 @@
 - [Integration](integration/): Explore how BitBLAS seamlessly integrates with LLM deployment frameworks through our examples. Discover the ease of integrating BitBLAS with PyTorch, AutoGPTQ, and vLLM in the 3rd-party integration examples.
 
 - [Customization](docs/ExtendOperatorsWithDSL.md): BitBLAS supports implementing customized mixed-precision DNN operations rather than matrix multiplication with the flexible DSL (TIR Script).
-=======
-- [Installation](/docs/Installation.md):
-  To install BitBLAS, please checkout the document [installation](/docs/Installation.md). Also Make sure you already have the cuda toolkit (version >= 11) installed in the system. Or you can easily install from `pip install bitblas` in the root directory. 
 
-- [QuickStart](/docs/QuickStart.md): BitBLAS provides two Python APIs to perform mixed-precision matrix multiplication:
-  - ```bitblas.Matmul``` implements the $W_{wdtype}A_{adtype}$ mixed-precision matrix multiplication of $C_{cdtype}[M, N] = A_{adtype}[M, K] \times W_{wdtype}[N, K]$.
-  - ```bitblas.Linear``` is a PyTorch ```nn.Linear```-like module to support a Linear of mixed-precision.
-
-- [Integration](/integration/): Explore how BitBLAS seamlessly integrates with LLM deployment frameworks through our examples. Discover the ease of integrating BitBLAS with PyTorch, AutoGPTQ, and vLLM in the 3rd-party integration examples.
-
-- [Customization](/docs/ExtendOperatorsWithDSL.md): BitBLAS supports implementing customized mixed-precision DNN operations rather than matrix multiplication with the flexible DSL (TIR Script).
->>>>>>> 1de21c67
 
 ## Contributing
 
