FROM nvcr.io/nvidia/pytorch:23.01-py3 

WORKDIR /root

RUN echo "LC_ALL=en_US.UTF-8" >> /etc/environment

ENV DEBIAN_FRONTEND=noninteractive

RUN apt-get update && apt-get install -y tzdata

RUN apt-get update && apt-get install -y --no-install-recommends \
  build-essential git wget \
  libgtest-dev libprotobuf-dev protobuf-compiler libgflags-dev libsqlite3-dev llvm-dev \
  && apt-get clean autoclean && rm -rf /var/lib/apt/lists/{apt,dpkg,cache,log} /tmp/* /var/tmp/*

RUN wget https://repo.anaconda.com/miniconda/Miniconda3-py310_23.5.2-0-Linux-x86_64.sh -O install_miniconda.sh && \
  bash install_miniconda.sh -b -p /opt/conda && rm install_miniconda.sh
ENV PATH="/opt/conda/bin:${PATH}"

RUN conda install pip cmake && conda clean --all

RUN pip install --no-cache-dir --default-timeout=1000 torch==2.1.0 torchvision timm einops \
    onnx==1.16 onnxruntime-gpu==1.16 \
    transformers==4.30.0 huggingface_hub>=0.20.2 \
    attrs cloudpickle decorator psutil synr tornado xgboost==1.7.1 regex \
    && rm -rf ~/.cache/pip

<<<<<<< HEAD
RUN git clone https://github.com/microsoft/BitBLAS --recursive -b osdi24_ladder_artifact Ladder \
=======
RUN git clone https://github.com/microsoft/BitBLAS.git --recursive -b osdi24_ladder_artifact Ladder\
>>>>>>> 65fcba4c
  && cd Ladder && maint/scripts/installation.sh

ENV PYTHONPATH /root/Ladder/3rdparty/tvm/python:$PYTHONPATH

ENV CPLUS_INCLUDE_PATH /root/Ladder/3rdparty/cutlass/include:$CPLUS_INCLUDE_PATH

ENV PYTHONPATH /root/Ladder/python:$PYTHONPATH

CMD bash

# install benchmark dependencies

RUN cd /root/Ladder/artifact && ./scripts/install_nvidia_environments.sh<|MERGE_RESOLUTION|>--- conflicted
+++ resolved
@@ -25,11 +25,7 @@
     attrs cloudpickle decorator psutil synr tornado xgboost==1.7.1 regex \
     && rm -rf ~/.cache/pip
 
-<<<<<<< HEAD
-RUN git clone https://github.com/microsoft/BitBLAS --recursive -b osdi24_ladder_artifact Ladder \
-=======
 RUN git clone https://github.com/microsoft/BitBLAS.git --recursive -b osdi24_ladder_artifact Ladder\
->>>>>>> 65fcba4c
   && cd Ladder && maint/scripts/installation.sh
 
 ENV PYTHONPATH /root/Ladder/3rdparty/tvm/python:$PYTHONPATH
